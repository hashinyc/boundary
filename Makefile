--- conflicted
+++ resolved
@@ -12,13 +12,7 @@
 
 export GEN_BASEPATH := $(shell pwd)
 
-<<<<<<< HEAD
-GOOS:=$(shell go env GOOS)
-GOARCH:=$(shell go env GOARCH)
-
-=======
 .PHONY: api
->>>>>>> befdc761
 api:
 	$(MAKE) --environment-overrides -C internal/api/genapi api
 
@@ -39,15 +33,6 @@
 dev: BUILD_TAGS+=ui
 dev: build-ui-ifne
 	@echo "==> Building Boundary with dev and UI features enabled"
-<<<<<<< HEAD
-	@CGO_ENABLED=$(CGO_ENABLED) BUILD_TAGS='$(BUILD_TAGS)' sh -c "'$(CURDIR)/scripts/build.sh'"
-
-cleandev: BUILD_TAGS+=dev
-cleandev: BUILD_TAGS+=ui
-cleandev: build-ui
-	@echo "==> Building Boundary with dev and UI features enabled"
-=======
->>>>>>> befdc761
 	@CGO_ENABLED=$(CGO_ENABLED) BUILD_TAGS='$(BUILD_TAGS)' sh -c "'$(CURDIR)/scripts/build.sh'"
 
 .PHONY: fmt
@@ -203,11 +188,7 @@
 test-database-down:
 	make -C testing/dbtest/docker clean
 
-<<<<<<< HEAD
-test-ci: install-go
-=======
 .PHONY: test-ci
->>>>>>> befdc761
 test-ci: export CI_BUILD=1
 test-ci:
 	CGO_ENABLED=$(CGO_ENABLED) BUILD_TAGS='$(BUILD_TAGS)' sh -c "'$(CURDIR)/scripts/build.sh'"
