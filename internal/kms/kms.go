--- conflicted
+++ resolved
@@ -10,16 +10,9 @@
 	"github.com/hashicorp/boundary/internal/db"
 	"github.com/hashicorp/boundary/internal/errors"
 	"github.com/hashicorp/boundary/internal/types/scope"
-<<<<<<< HEAD
 	wrapping "github.com/hashicorp/go-kms-wrapping/v2"
 	"github.com/hashicorp/go-kms-wrapping/v2/multiwrapper"
 	aead "github.com/hashicorp/go-kms-wrapping/wrappers/aead/v2"
-	"golang.org/x/crypto/hkdf"
-=======
-	wrapping "github.com/hashicorp/go-kms-wrapping"
-	"github.com/hashicorp/go-kms-wrapping/wrappers/aead"
-	"github.com/hashicorp/go-kms-wrapping/wrappers/multiwrapper"
->>>>>>> befdc761
 )
 
 // ExternalWrappers holds wrappers defined outside of Boundary, e.g. in its
@@ -444,45 +437,4 @@
 	}
 
 	return multi, nil
-<<<<<<< HEAD
-}
-
-// DerivedReader returns a reader from which keys can be read, using the
-// given wrapper, reader length limit, salt and context info. Salt and info can
-// be nil.
-//
-// Example:
-//	reader, _ := NewDerivedReader(wrapper, userId, jobId)
-// 	key := ed25519.GenerateKey(reader)
-func NewDerivedReader(wrapper wrapping.Wrapper, lenLimit int64, salt, info []byte) (*io.LimitedReader, error) {
-	const op = "kms.NewDerivedReader"
-	if wrapper == nil {
-		return nil, errors.NewDeprecated(errors.InvalidParameter, op, "missing wrapper")
-	}
-	if lenLimit < 20 {
-		return nil, errors.NewDeprecated(errors.InvalidParameter, op, "lenLimit must be >= 20")
-	}
-	var aeadWrapper *aead.Wrapper
-	switch w := wrapper.(type) {
-	case *multiwrapper.MultiWrapper:
-		raw := w.WrapperForKeyId("__base__")
-		var ok bool
-		if aeadWrapper, ok = raw.(*aead.Wrapper); !ok {
-			return nil, errors.NewDeprecated(errors.InvalidParameter, op, "unexpected wrapper type from multiwrapper base")
-		}
-	case *aead.Wrapper:
-		if w.GetKeyBytes() == nil {
-			return nil, errors.NewDeprecated(errors.InvalidParameter, op, "aead wrapper missing bytes")
-		}
-		aeadWrapper = w
-	default:
-		return nil, errors.NewDeprecated(errors.InvalidParameter, op, "unknown wrapper type")
-	}
-	reader := hkdf.New(sha256.New, aeadWrapper.GetKeyBytes(), salt, info)
-	return &io.LimitedReader{
-		R: reader,
-		N: lenLimit,
-	}, nil
-=======
->>>>>>> befdc761
 }