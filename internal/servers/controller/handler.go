package controller

import (
	"bytes"
	"context"
	"encoding/json"
	"errors"
	"fmt"
	"io/ioutil"
	"net/http"
	"net/textproto"
	"os"
	"strings"
	"time"

	"github.com/hashicorp/boundary/globals"
	"github.com/hashicorp/boundary/internal/auth/oidc"
	"github.com/hashicorp/boundary/internal/gen/controller/api/services"
	authpb "github.com/hashicorp/boundary/internal/gen/controller/auth"
	"github.com/hashicorp/boundary/internal/observability/event"
	"github.com/hashicorp/boundary/internal/servers/common"
	"github.com/hashicorp/boundary/internal/servers/controller/auth"
	"github.com/hashicorp/boundary/internal/servers/controller/handlers/accounts"
	"github.com/hashicorp/boundary/internal/servers/controller/handlers/authmethods"
	"github.com/hashicorp/boundary/internal/servers/controller/handlers/authtokens"
	"github.com/hashicorp/boundary/internal/servers/controller/handlers/credentiallibraries"
	"github.com/hashicorp/boundary/internal/servers/controller/handlers/credentialstores"
	"github.com/hashicorp/boundary/internal/servers/controller/handlers/groups"
	"github.com/hashicorp/boundary/internal/servers/controller/handlers/host_catalogs"
	"github.com/hashicorp/boundary/internal/servers/controller/handlers/host_sets"
	"github.com/hashicorp/boundary/internal/servers/controller/handlers/hosts"
	"github.com/hashicorp/boundary/internal/servers/controller/handlers/managed_groups"
	"github.com/hashicorp/boundary/internal/servers/controller/handlers/roles"
	"github.com/hashicorp/boundary/internal/servers/controller/handlers/scopes"
	"github.com/hashicorp/boundary/internal/servers/controller/handlers/sessions"
	"github.com/hashicorp/boundary/internal/servers/controller/handlers/targets"
	"github.com/hashicorp/boundary/internal/servers/controller/handlers/users"
	"github.com/hashicorp/go-cleanhttp"
	"github.com/hashicorp/go-secure-stdlib/listenerutil"
	"github.com/hashicorp/go-secure-stdlib/strutil"
	"github.com/mr-tron/base58"
	"google.golang.org/grpc/codes"
	"google.golang.org/protobuf/proto"

	"github.com/hashicorp/boundary/internal/servers/controller/handlers"
)

type HandlerProperties struct {
	ListenerConfig *listenerutil.ListenerConfig
	CancelCtx      context.Context
}

// Handler returns an http.Handler for the services. This can be used on
// its own to mount the Controller API within another web server.
func (c *Controller) handler(props HandlerProperties) (http.Handler, error) {
	// Create the muxer to handle the actual endpoints
	mux := http.NewServeMux()

	h, err := handleGrpcGateway(c, props)
	if err != nil {
		return nil, err
	}
	mux.Handle("/v1/", h)
	mux.Handle("/", handleUi(c))

	corsWrappedHandler := wrapHandlerWithCors(mux, props)
	commonWrappedHandler := wrapHandlerWithCommonFuncs(corsWrappedHandler, c, props)
	callbackInterceptingHandler := wrapHandlerWithCallbackInterceptor(commonWrappedHandler, c)
	printablePathCheckHandler := cleanhttp.PrintablePathCheckHandler(callbackInterceptingHandler, nil)
	eventsHandler, err := common.WrapWithEventsHandler(printablePathCheckHandler, c.conf.Eventer, c.kms)
	if err != nil {
		return nil, err
	}

	return eventsHandler, nil
}

func handleGrpcGateway(c *Controller, props HandlerProperties) (http.Handler, error) {
	// Register*ServiceHandlerServer methods ignore the passed in ctx. Using it
	// now however in case this changes in the future.
	ctx := props.CancelCtx
<<<<<<< HEAD
	mux := runtime.NewServeMux(
		runtime.WithMarshalerOption(runtime.MIMEWildcard, &runtime.HTTPBodyMarshaler{
			Marshaler: handlers.JSONMarshaler(),
		}),
		runtime.WithErrorHandler(handlers.ErrorHandler()),
		runtime.WithForwardResponseOption(handlers.OutgoingInterceptor),
	)
	hcs, err := host_catalogs.NewService(c.StaticHostRepoFn, c.PluginHostRepoFn, c.HostPluginRepoFn, c.IamRepoFn)
	if err != nil {
		return nil, fmt.Errorf("failed to create host catalog handler service: %w", err)
	}
	if err := services.RegisterHostCatalogServiceHandlerServer(ctx, mux, hcs); err != nil {
		return nil, fmt.Errorf("failed to register host catalog service handler: %w", err)
	}
	hss, err := host_sets.NewService(c.StaticHostRepoFn, c.PluginHostRepoFn)
	if err != nil {
		return nil, fmt.Errorf("failed to create host set handler service: %w", err)
	}
	if err := services.RegisterHostSetServiceHandlerServer(ctx, mux, hss); err != nil {
		return nil, fmt.Errorf("failed to register host set service handler: %w", err)
	}
	hs, err := hosts.NewService(c.StaticHostRepoFn)
	if err != nil {
		return nil, fmt.Errorf("failed to create host handler service: %w", err)
	}
	if err := services.RegisterHostServiceHandlerServer(ctx, mux, hs); err != nil {
		return nil, fmt.Errorf("failed to register host service handler: %w", err)
	}
	accts, err := accounts.NewService(c.PasswordAuthRepoFn, c.OidcRepoFn)
	if err != nil {
		return nil, fmt.Errorf("failed to create account handler service: %w", err)
	}
	if err := services.RegisterAccountServiceHandlerServer(ctx, mux, accts); err != nil {
		return nil, fmt.Errorf("failed to register account service handler: %w", err)
	}
	authMethods, err := authmethods.NewService(c.kms, c.PasswordAuthRepoFn, c.OidcRepoFn, c.IamRepoFn, c.AuthTokenRepoFn)
	if err != nil {
		return nil, fmt.Errorf("failed to create auth method handler service: %w", err)
	}
	if err := services.RegisterAuthMethodServiceHandlerServer(ctx, mux, authMethods); err != nil {
		return nil, fmt.Errorf("failed to register auth method service handler: %w", err)
	}
	authtoks, err := authtokens.NewService(c.AuthTokenRepoFn, c.IamRepoFn)
	if err != nil {
		return nil, fmt.Errorf("failed to create auth token handler service: %w", err)
	}
	if err := services.RegisterAuthTokenServiceHandlerServer(ctx, mux, authtoks); err != nil {
		return nil, fmt.Errorf("failed to register auth token service handler: %w", err)
	}
	os, err := scopes.NewService(c.IamRepoFn)
	if err != nil {
		return nil, fmt.Errorf("failed to create scope handler service: %w", err)
	}
	if err := services.RegisterScopeServiceHandlerServer(ctx, mux, os); err != nil {
		return nil, fmt.Errorf("failed to register scope service handler: %w", err)
	}
	us, err := users.NewService(c.IamRepoFn)
	if err != nil {
		return nil, fmt.Errorf("failed to create user handler service: %w", err)
	}
	if err := services.RegisterUserServiceHandlerServer(ctx, mux, us); err != nil {
		return nil, fmt.Errorf("failed to register user service handler: %w", err)
	}
	ts, err := targets.NewService(
		ctx,
		c.kms,
		c.TargetRepoFn,
		c.IamRepoFn,
		c.ServersRepoFn,
		c.SessionRepoFn,
		c.PluginHostRepoFn,
		c.StaticHostRepoFn,
		c.VaultCredentialRepoFn)
	if err != nil {
		return nil, fmt.Errorf("failed to create target handler service: %w", err)
=======

	currentServices := c.gatewayServer.GetServiceInfo()
	dialOptions := gatewayDialOptions(c.gatewayListener)

	if _, ok := currentServices[services.HostCatalogService_ServiceDesc.ServiceName]; !ok {
		hcs, err := host_catalogs.NewService(c.StaticHostRepoFn, c.IamRepoFn)
		if err != nil {
			return nil, fmt.Errorf("failed to create host catalog handler service: %w", err)
		}
		services.RegisterHostCatalogServiceServer(c.gatewayServer, hcs)
		if err := services.RegisterHostCatalogServiceHandlerFromEndpoint(ctx, c.gatewayMux, gatewayTarget, dialOptions); err != nil {
			return nil, fmt.Errorf("failed to register host catalog service handler: %w", err)
		}
	}
	if _, ok := currentServices[services.HostSetService_ServiceDesc.ServiceName]; !ok {
		hss, err := host_sets.NewService(c.StaticHostRepoFn)
		if err != nil {
			return nil, fmt.Errorf("failed to create host set handler service: %w", err)
		}
		services.RegisterHostSetServiceServer(c.gatewayServer, hss)
		if err := services.RegisterHostSetServiceHandlerFromEndpoint(ctx, c.gatewayMux, gatewayTarget, dialOptions); err != nil {
			return nil, fmt.Errorf("failed to register host set service handler: %w", err)
		}
>>>>>>> 1ce9a71b
	}
	if _, ok := currentServices[services.HostService_ServiceDesc.ServiceName]; !ok {
		hs, err := hosts.NewService(c.StaticHostRepoFn)
		if err != nil {
			return nil, fmt.Errorf("failed to create host handler service: %w", err)
		}
		services.RegisterHostServiceServer(c.gatewayServer, hs)
		if err := services.RegisterHostServiceHandlerFromEndpoint(ctx, c.gatewayMux, gatewayTarget, dialOptions); err != nil {
			return nil, fmt.Errorf("failed to register host service handler: %w", err)
		}
	}
	if _, ok := currentServices[services.AccountService_ServiceDesc.ServiceName]; !ok {
		accts, err := accounts.NewService(c.PasswordAuthRepoFn, c.OidcRepoFn)
		if err != nil {
			return nil, fmt.Errorf("failed to create account handler service: %w", err)
		}
		services.RegisterAccountServiceServer(c.gatewayServer, accts)
		if err := services.RegisterAccountServiceHandlerFromEndpoint(ctx, c.gatewayMux, gatewayTarget, dialOptions); err != nil {
			return nil, fmt.Errorf("failed to register account service handler: %w", err)
		}
	}
	if _, ok := currentServices[services.AuthMethodService_ServiceDesc.ServiceName]; !ok {
		authMethods, err := authmethods.NewService(c.kms, c.PasswordAuthRepoFn, c.OidcRepoFn, c.IamRepoFn, c.AuthTokenRepoFn)
		if err != nil {
			return nil, fmt.Errorf("failed to create auth method handler service: %w", err)
		}
		services.RegisterAuthMethodServiceServer(c.gatewayServer, authMethods)
		if err := services.RegisterAuthMethodServiceHandlerFromEndpoint(ctx, c.gatewayMux, gatewayTarget, dialOptions); err != nil {
			return nil, fmt.Errorf("failed to register auth method service handler: %w", err)
		}
	}
	if _, ok := currentServices[services.AuthTokenService_ServiceDesc.ServiceName]; !ok {
		authtoks, err := authtokens.NewService(c.AuthTokenRepoFn, c.IamRepoFn)
		if err != nil {
			return nil, fmt.Errorf("failed to create auth token handler service: %w", err)
		}
		services.RegisterAuthTokenServiceServer(c.gatewayServer, authtoks)
		if err := services.RegisterAuthTokenServiceHandlerFromEndpoint(ctx, c.gatewayMux, gatewayTarget, dialOptions); err != nil {
			return nil, fmt.Errorf("failed to register auth token service handler: %w", err)
		}
	}
	if _, ok := currentServices[services.ScopeService_ServiceDesc.ServiceName]; !ok {
		os, err := scopes.NewService(c.IamRepoFn)
		if err != nil {
			return nil, fmt.Errorf("failed to create scope handler service: %w", err)
		}
		services.RegisterScopeServiceServer(c.gatewayServer, os)
		if err := services.RegisterScopeServiceHandlerFromEndpoint(ctx, c.gatewayMux, gatewayTarget, dialOptions); err != nil {
			return nil, fmt.Errorf("failed to register scope service handler: %w", err)
		}
	}
	if _, ok := currentServices[services.UserService_ServiceDesc.ServiceName]; !ok {
		us, err := users.NewService(c.IamRepoFn)
		if err != nil {
			return nil, fmt.Errorf("failed to create user handler service: %w", err)
		}
		services.RegisterUserServiceServer(c.gatewayServer, us)
		if err := services.RegisterUserServiceHandlerFromEndpoint(ctx, c.gatewayMux, gatewayTarget, dialOptions); err != nil {
			return nil, fmt.Errorf("failed to register user service handler: %w", err)
		}
	}
	if _, ok := currentServices[services.TargetService_ServiceDesc.ServiceName]; !ok {
		ts, err := targets.NewService(
			c.kms,
			c.TargetRepoFn,
			c.IamRepoFn,
			c.ServersRepoFn,
			c.SessionRepoFn,
			c.StaticHostRepoFn,
			c.VaultCredentialRepoFn)
		if err != nil {
			return nil, fmt.Errorf("failed to create target handler service: %w", err)
		}
		services.RegisterTargetServiceServer(c.gatewayServer, ts)
		if err := services.RegisterTargetServiceHandlerFromEndpoint(ctx, c.gatewayMux, gatewayTarget, dialOptions); err != nil {
			return nil, fmt.Errorf("failed to register target service handler: %w", err)
		}
	}
	if _, ok := currentServices[services.GroupService_ServiceDesc.ServiceName]; !ok {
		gs, err := groups.NewService(c.IamRepoFn)
		if err != nil {
			return nil, fmt.Errorf("failed to create group handler service: %w", err)
		}
		services.RegisterGroupServiceServer(c.gatewayServer, gs)
		if err := services.RegisterGroupServiceHandlerFromEndpoint(ctx, c.gatewayMux, gatewayTarget, dialOptions); err != nil {
			return nil, fmt.Errorf("failed to register group service handler: %w", err)
		}
	}
	if _, ok := currentServices[services.RoleService_ServiceDesc.ServiceName]; !ok {
		rs, err := roles.NewService(c.IamRepoFn)
		if err != nil {
			return nil, fmt.Errorf("failed to create role handler service: %w", err)
		}
		services.RegisterRoleServiceServer(c.gatewayServer, rs)
		if err := services.RegisterRoleServiceHandlerFromEndpoint(ctx, c.gatewayMux, gatewayTarget, dialOptions); err != nil {
			return nil, fmt.Errorf("failed to register role service handler: %w", err)
		}
	}
	if _, ok := currentServices[services.SessionService_ServiceDesc.ServiceName]; !ok {
		ss, err := sessions.NewService(c.SessionRepoFn, c.IamRepoFn)
		if err != nil {
			return nil, fmt.Errorf("failed to create session handler service: %w", err)
		}
		services.RegisterSessionServiceServer(c.gatewayServer, ss)
		if err := services.RegisterSessionServiceHandlerFromEndpoint(ctx, c.gatewayMux, gatewayTarget, dialOptions); err != nil {
			return nil, fmt.Errorf("failed to register session service handler: %w", err)
		}
	}
	if _, ok := currentServices[services.ManagedGroupService_ServiceDesc.ServiceName]; !ok {
		mgs, err := managed_groups.NewService(c.OidcRepoFn)
		if err != nil {
			return nil, fmt.Errorf("failed to create managed groups handler service: %w", err)
		}
		services.RegisterManagedGroupServiceServer(c.gatewayServer, mgs)
		if err := services.RegisterManagedGroupServiceHandlerFromEndpoint(ctx, c.gatewayMux, gatewayTarget, dialOptions); err != nil {
			return nil, fmt.Errorf("failed to register managed groups service handler: %w", err)
		}
	}
	if _, ok := currentServices[services.CredentialStoreService_ServiceDesc.ServiceName]; !ok {
		cs, err := credentialstores.NewService(c.VaultCredentialRepoFn, c.IamRepoFn)
		if err != nil {
			return nil, fmt.Errorf("failed to create credential store handler service: %w", err)
		}
		services.RegisterCredentialStoreServiceServer(c.gatewayServer, cs)
		if err := services.RegisterCredentialStoreServiceHandlerFromEndpoint(ctx, c.gatewayMux, gatewayTarget, dialOptions); err != nil {
			return nil, fmt.Errorf("failed to register credential store service handler: %w", err)
		}
	}
	if _, ok := currentServices[services.CredentialLibraryService_ServiceDesc.ServiceName]; !ok {
		cl, err := credentiallibraries.NewService(c.VaultCredentialRepoFn, c.IamRepoFn)
		if err != nil {
			return nil, fmt.Errorf("failed to create credential library handler service: %w", err)
		}
		services.RegisterCredentialLibraryServiceServer(c.gatewayServer, cl)
		if err := services.RegisterCredentialLibraryServiceHandlerFromEndpoint(ctx, c.gatewayMux, gatewayTarget, dialOptions); err != nil {
			return nil, fmt.Errorf("failed to register credential library service handler: %w", err)
		}
	}

	return c.gatewayMux, nil
}

func wrapHandlerWithCommonFuncs(h http.Handler, c *Controller, props HandlerProperties) http.Handler {
	const op = "controller.wrapHandlerWithCommonFuncs"
	var maxRequestDuration time.Duration
	var maxRequestSize int64
	if props.ListenerConfig != nil {
		maxRequestDuration = props.ListenerConfig.MaxRequestDuration
		maxRequestSize = props.ListenerConfig.MaxRequestSize
	}
	if maxRequestDuration == 0 {
		maxRequestDuration = globals.DefaultMaxRequestDuration
	}
	if maxRequestSize == 0 {
		maxRequestSize = globals.DefaultMaxRequestSize
	}

	disableAuthzFailures := c.conf.DisableAuthorizationFailures ||
		(c.conf.RawConfig.DevController && os.Getenv("BOUNDARY_DEV_SKIP_AUTHZ") != "")
	if disableAuthzFailures {
		event.WriteSysEvent(context.TODO(), op, "AUTHORIZATION CHECKING DISABLED")
	}

	return http.HandlerFunc(func(w http.ResponseWriter, r *http.Request) {
		// Set the Cache-Control header for all responses returned
		w.Header().Set("Cache-Control", "no-store")

		// Start with the request context and our timeout
		ctx, cancelFunc := context.WithTimeout(r.Context(), maxRequestDuration)
		defer cancelFunc()

		// Add a size limiter if desired
		if maxRequestSize > 0 {
			ctx = context.WithValue(ctx, globals.ContextMaxRequestSizeTypeKey, maxRequestSize)
		}

		// Add values for authn/authz checking
		requestInfo := authpb.RequestInfo{
			Path:                 r.URL.Path,
			Method:               r.Method,
			DisableAuthzFailures: disableAuthzFailures,
		}

		requestInfo.PublicId, requestInfo.EncryptedToken, requestInfo.TokenFormat = auth.GetTokenFromRequest(ctx, c.kms, r)

		// Serialize the request info to send it across the wire to the
		// grpc-gateway via an http header
		requestInfo.Ticket = c.gatewayTicket // allows the grpc-gateway to verify the request info came from it's in-memory companion http proxy
		marshalledRequestInfo, err := proto.Marshal(&requestInfo)
		if err != nil {
			event.WriteError(ctx, op, err, event.WithInfoMsg("error marshaling request info"))
			w.WriteHeader(http.StatusInternalServerError)
			return
		}
		// Use the default grpc-gateway mapping rule to pass the request info as
		// metadata.
		// See: https://pkg.go.dev/github.com/grpc-ecosystem/grpc-gateway/runtime#DefaultHeaderMatcher
		r.Header.Set("Grpc-Metadata-"+requestInfoMdKey, base58.FastBase58Encoding(marshalledRequestInfo))

		h.ServeHTTP(w, r)
	})
}

func wrapHandlerWithCors(h http.Handler, props HandlerProperties) http.Handler {
	allowedMethods := []string{
		http.MethodDelete,
		http.MethodGet,
		http.MethodOptions,
		http.MethodPost,
		http.MethodPatch,
	}

	allowedOrigins := props.ListenerConfig.CorsAllowedOrigins

	allowedHeaders := append([]string{
		"Content-Type",
		"X-Requested-With",
		"Authorization",
	}, props.ListenerConfig.CorsAllowedHeaders...)

	return http.HandlerFunc(func(w http.ResponseWriter, req *http.Request) {
		if props.ListenerConfig.CorsEnabled == nil || !*props.ListenerConfig.CorsEnabled {
			h.ServeHTTP(w, req)
			return
		}

		origin := req.Header.Get("Origin")

		if origin == "" {
			// Serve directly
			h.ServeHTTP(w, req)
			return
		}

		// Check origin
		var valid bool
		switch {
		case len(allowedOrigins) == 0:
			// not valid

		case len(allowedOrigins) == 1 && allowedOrigins[0] == "*":
			valid = true

		default:
			valid = strutil.StrListContains(allowedOrigins, origin)
		}

		if !valid {
			w.Header().Set("Content-Type", "application/json")
			w.WriteHeader(http.StatusForbidden)

			err := handlers.ApiErrorWithCodeAndMessage(codes.PermissionDenied, "origin forbidden")

			enc := json.NewEncoder(w)
			_ = enc.Encode(err)
			return
		}

		if req.Method == http.MethodOptions &&
			!strutil.StrListContains(allowedMethods, req.Header.Get("Access-Control-Request-Method")) {
			w.WriteHeader(http.StatusMethodNotAllowed)
			return
		}

		w.Header().Set("Access-Control-Allow-Origin", origin)
		w.Header().Set("Vary", "Origin")

		// Apply headers for preflight requests
		if req.Method == http.MethodOptions {
			w.Header().Set("Access-Control-Allow-Methods", strings.Join(allowedMethods, ", "))
			w.Header().Set("Access-Control-Allow-Headers", strings.Join(allowedHeaders, ", "))
			w.Header().Set("Access-Control-Max-Age", "300")
			w.WriteHeader(http.StatusNoContent)
			return
		}

		h.ServeHTTP(w, req)
	})
}

type cmdAttrs struct {
	Command    string      `json:"command,omitempty"`
	Attributes interface{} `json:"attributes,omitempty"`
}

func wrapHandlerWithCallbackInterceptor(h http.Handler, c *Controller) http.Handler {
	logCallbackErrors := os.Getenv("BOUNDARY_LOG_CALLBACK_ERRORS") != ""

	return http.HandlerFunc(func(w http.ResponseWriter, req *http.Request) {
		const op = "controller.wrapHandlerWithCallbackInterceptor"
		ctx := req.Context()
		var err error
		id, err := event.NewId(event.IdField)
		if err != nil {
			w.WriteHeader(http.StatusInternalServerError)
			event.WriteError(ctx, op, err, event.WithInfoMsg("unable to create id for event", "method", req.Method, "url", req.URL.RequestURI()))
			return
		}
		info := &event.RequestInfo{
			EventId:  id,
			Id:       common.GeneratedTraceId(ctx),
			PublicId: "unknown",
			Method:   req.Method,
			Path:     req.URL.RequestURI(),
		}
		ctx, err = event.NewRequestInfoContext(ctx, info)
		if err != nil {
			w.WriteHeader(http.StatusInternalServerError)
			event.WriteError(req.Context(), op, err, event.WithInfoMsg("unable to create context with request info", "method", req.Method, "url", req.URL.RequestURI()))
			return
		}
		// If this doesn't have a callback suffix on a supported action, serve
		// normally
		if !strings.HasSuffix(req.URL.Path, ":authenticate:callback") {
			h.ServeHTTP(w, req)
			return
		}

		req.URL.Path = strings.TrimSuffix(req.URL.Path, ":callback")

		// How we get the parameters changes based on the method. Right now only
		// GET is supported with query args, but this can support POST with JSON
		// or URL-encoded args. In those cases, the MIME type would have to be
		// checked; for URL-encoded it'd use ParseForm like Get, and for JSON
		// you'd use a json.RawMessage for Attributes consisting of the body. Or
		// something very similar to that.
		var useForm bool
		switch req.Method {
		case http.MethodGet:
			if err := req.ParseForm(); err != nil {
				if logCallbackErrors && c != nil {
					event.WriteError(ctx, op, err, event.WithInfoMsg("callback error"))
				}
				w.WriteHeader(http.StatusBadRequest)
				return
			}
			useForm = true
		}

		attrs := &cmdAttrs{
			Command: "callback",
		}

		switch {
		case useForm:
			if len(req.Form) > 0 {
				values := make(map[string]interface{}, len(req.Form))
				// This won't handle repeated values. That's fine, at least for now.
				// We can address that if needed, which seems unlikely.
				for k := range req.Form {
					values[k] = req.Form.Get(k)
				}

				if strings.HasSuffix(req.URL.Path, "oidc:authenticate") {
					if s, ok := values["state"].(string); ok {
						stateWrapper, err := oidc.UnwrapMessage(context.Background(), s)
						if err != nil {
							event.WriteError(ctx, op, err, event.WithInfoMsg("error marshaling state"))
							w.WriteHeader(http.StatusInternalServerError)
							return
						}
						if stateWrapper.AuthMethodId == "" {
							event.WriteError(ctx, op, err, event.WithInfoMsg("missing auth method id"))
							w.WriteHeader(http.StatusInternalServerError)
							return
						}
						stripped := strings.TrimSuffix(req.URL.Path, "oidc:authenticate")
						req.URL.Path = fmt.Sprintf("%s%s:authenticate", stripped, stateWrapper.AuthMethodId)
					} else {
						event.WriteError(ctx, op, errors.New("missing state parameter"))
						w.WriteHeader(http.StatusInternalServerError)
						return
					}
				}
				attrs.Attributes = values
			}

			attrBytes, err := json.Marshal(attrs)
			if err != nil {
				if logCallbackErrors && c != nil {
					event.WriteError(ctx, op, err, event.WithInfoMsg("error marshaling json"))
				}
				w.WriteHeader(http.StatusInternalServerError)
				return
			}

			// If there is any existing body, close it as we're going to replace
			// it. It shouldn't be populated in this code path, but you never
			// know.
			if req.Body != nil {
				if err := req.Body.Close(); err != nil {
					if logCallbackErrors && c != nil {
						event.WriteError(ctx, op, err, event.WithInfoMsg("error closing original request body"))
					}
				}
			}
			bytesReader := bytes.NewReader(attrBytes)
			req.Body = ioutil.NopCloser(bytesReader)
			req.ContentLength = int64(bytesReader.Len())
			req.Header.Set(textproto.CanonicalMIMEHeaderKey("content-type"), "application/json")
			req.Method = http.MethodPost
		}

		h.ServeHTTP(w, req)
	})
}

/*
func WrapForwardedForHandler(h http.Handler, authorizedAddrs []*sockaddr.SockAddrMarshaler, rejectNotPresent, rejectNonAuthz bool, hopSkips int) http.Handler {
	return http.HandlerFunc(func(w http.ResponseWriter, r *http.Request) {
		headers, headersOK := r.Header[textproto.CanonicalMIMEHeaderKey("X-Forwarded-For")]
		if !headersOK || len(headers) == 0 {
			if !rejectNotPresent {
				h.ServeHTTP(w, r)
				return
			}
			respondError(w, http.StatusBadRequest, fmt.Errorf("missing x-forwarded-for header and configured to reject when not present"))
			return
		}

		host, port, err := net.SplitHostPort(r.RemoteAddr)
		if err != nil {
			// If not rejecting treat it like we just don't have a valid
			// header because we can't do a comparison against an address we
			// can't understand
			if !rejectNotPresent {
				h.ServeHTTP(w, r)
				return
			}
			respondError(w, http.StatusBadRequest, errwrap.Wrapf("error parsing client hostport: {{err}}", err))
			return
		}

		addr, err := sockaddr.NewIPAddr(host)
		if err != nil {
			// We treat this the same as the case above
			if !rejectNotPresent {
				h.ServeHTTP(w, r)
				return
			}
			respondError(w, http.StatusBadRequest, errwrap.Wrapf("error parsing client address: {{err}}", err))
			return
		}

		var found bool
		for _, authz := range authorizedAddrs {
			if authz.Contains(addr) {
				found = true
				break
			}
		}
		if !found {
			// If we didn't find it and aren't configured to reject, simply
			// don't trust it
			if !rejectNonAuthz {
				h.ServeHTTP(w, r)
				return
			}
			respondError(w, http.StatusBadRequest, fmt.Errorf("client address not authorized for x-forwarded-for and configured to reject connection"))
			return
		}

		// At this point we have at least one value and it's authorized

		// Split comma separated ones, which are common. This brings it in line
		// to the multiple-header case.
		var acc []string
		for _, header := range headers {
			vals := strings.Split(header, ",")
			for _, v := range vals {
				acc = append(acc, strings.TrimSpace(v))
			}
		}

		indexToUse := len(acc) - 1 - hopSkips
		if indexToUse < 0 {
			// This is likely an error in either configuration or other
			// infrastructure. We could either deny the request, or we
			// could simply not trust the value. Denying the request is
			// "safer" since if this logic is configured at all there may
			// be an assumption it can always be trusted. Given that we can
			// deny accepting the request at all if it's not from an
			// authorized address, if we're at this point the address is
			// authorized (or we've turned off explicit rejection) and we
			// should assume that what comes in should be properly
			// formatted.
			respondError(w, http.StatusBadRequest, fmt.Errorf("malformed x-forwarded-for configuration or request, hops to skip (%d) would skip before earliest chain link (chain length %d)", hopSkips, len(headers)))
			return
		}

		r.RemoteAddr = net.JoinHostPort(acc[indexToUse], port)
		h.ServeHTTP(w, r)
		return
	})
}
*/<|MERGE_RESOLUTION|>--- conflicted
+++ resolved
@@ -79,89 +79,11 @@
 	// Register*ServiceHandlerServer methods ignore the passed in ctx. Using it
 	// now however in case this changes in the future.
 	ctx := props.CancelCtx
-<<<<<<< HEAD
-	mux := runtime.NewServeMux(
-		runtime.WithMarshalerOption(runtime.MIMEWildcard, &runtime.HTTPBodyMarshaler{
-			Marshaler: handlers.JSONMarshaler(),
-		}),
-		runtime.WithErrorHandler(handlers.ErrorHandler()),
-		runtime.WithForwardResponseOption(handlers.OutgoingInterceptor),
-	)
-	hcs, err := host_catalogs.NewService(c.StaticHostRepoFn, c.PluginHostRepoFn, c.HostPluginRepoFn, c.IamRepoFn)
-	if err != nil {
-		return nil, fmt.Errorf("failed to create host catalog handler service: %w", err)
-	}
-	if err := services.RegisterHostCatalogServiceHandlerServer(ctx, mux, hcs); err != nil {
-		return nil, fmt.Errorf("failed to register host catalog service handler: %w", err)
-	}
-	hss, err := host_sets.NewService(c.StaticHostRepoFn, c.PluginHostRepoFn)
-	if err != nil {
-		return nil, fmt.Errorf("failed to create host set handler service: %w", err)
-	}
-	if err := services.RegisterHostSetServiceHandlerServer(ctx, mux, hss); err != nil {
-		return nil, fmt.Errorf("failed to register host set service handler: %w", err)
-	}
-	hs, err := hosts.NewService(c.StaticHostRepoFn)
-	if err != nil {
-		return nil, fmt.Errorf("failed to create host handler service: %w", err)
-	}
-	if err := services.RegisterHostServiceHandlerServer(ctx, mux, hs); err != nil {
-		return nil, fmt.Errorf("failed to register host service handler: %w", err)
-	}
-	accts, err := accounts.NewService(c.PasswordAuthRepoFn, c.OidcRepoFn)
-	if err != nil {
-		return nil, fmt.Errorf("failed to create account handler service: %w", err)
-	}
-	if err := services.RegisterAccountServiceHandlerServer(ctx, mux, accts); err != nil {
-		return nil, fmt.Errorf("failed to register account service handler: %w", err)
-	}
-	authMethods, err := authmethods.NewService(c.kms, c.PasswordAuthRepoFn, c.OidcRepoFn, c.IamRepoFn, c.AuthTokenRepoFn)
-	if err != nil {
-		return nil, fmt.Errorf("failed to create auth method handler service: %w", err)
-	}
-	if err := services.RegisterAuthMethodServiceHandlerServer(ctx, mux, authMethods); err != nil {
-		return nil, fmt.Errorf("failed to register auth method service handler: %w", err)
-	}
-	authtoks, err := authtokens.NewService(c.AuthTokenRepoFn, c.IamRepoFn)
-	if err != nil {
-		return nil, fmt.Errorf("failed to create auth token handler service: %w", err)
-	}
-	if err := services.RegisterAuthTokenServiceHandlerServer(ctx, mux, authtoks); err != nil {
-		return nil, fmt.Errorf("failed to register auth token service handler: %w", err)
-	}
-	os, err := scopes.NewService(c.IamRepoFn)
-	if err != nil {
-		return nil, fmt.Errorf("failed to create scope handler service: %w", err)
-	}
-	if err := services.RegisterScopeServiceHandlerServer(ctx, mux, os); err != nil {
-		return nil, fmt.Errorf("failed to register scope service handler: %w", err)
-	}
-	us, err := users.NewService(c.IamRepoFn)
-	if err != nil {
-		return nil, fmt.Errorf("failed to create user handler service: %w", err)
-	}
-	if err := services.RegisterUserServiceHandlerServer(ctx, mux, us); err != nil {
-		return nil, fmt.Errorf("failed to register user service handler: %w", err)
-	}
-	ts, err := targets.NewService(
-		ctx,
-		c.kms,
-		c.TargetRepoFn,
-		c.IamRepoFn,
-		c.ServersRepoFn,
-		c.SessionRepoFn,
-		c.PluginHostRepoFn,
-		c.StaticHostRepoFn,
-		c.VaultCredentialRepoFn)
-	if err != nil {
-		return nil, fmt.Errorf("failed to create target handler service: %w", err)
-=======
-
 	currentServices := c.gatewayServer.GetServiceInfo()
 	dialOptions := gatewayDialOptions(c.gatewayListener)
 
 	if _, ok := currentServices[services.HostCatalogService_ServiceDesc.ServiceName]; !ok {
-		hcs, err := host_catalogs.NewService(c.StaticHostRepoFn, c.IamRepoFn)
+		hcs, err := host_catalogs.NewService(c.StaticHostRepoFn, c.PluginHostRepoFn, c.HostPluginRepoFn, c.IamRepoFn)
 		if err != nil {
 			return nil, fmt.Errorf("failed to create host catalog handler service: %w", err)
 		}
@@ -171,7 +93,7 @@
 		}
 	}
 	if _, ok := currentServices[services.HostSetService_ServiceDesc.ServiceName]; !ok {
-		hss, err := host_sets.NewService(c.StaticHostRepoFn)
+		hss, err := host_sets.NewService(c.StaticHostRepoFn, c.PluginHostRepoFn)
 		if err != nil {
 			return nil, fmt.Errorf("failed to create host set handler service: %w", err)
 		}
@@ -179,7 +101,6 @@
 		if err := services.RegisterHostSetServiceHandlerFromEndpoint(ctx, c.gatewayMux, gatewayTarget, dialOptions); err != nil {
 			return nil, fmt.Errorf("failed to register host set service handler: %w", err)
 		}
->>>>>>> 1ce9a71b
 	}
 	if _, ok := currentServices[services.HostService_ServiceDesc.ServiceName]; !ok {
 		hs, err := hosts.NewService(c.StaticHostRepoFn)
