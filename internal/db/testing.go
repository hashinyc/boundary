--- conflicted
+++ resolved
@@ -3,8 +3,6 @@
 import (
 	"context"
 	"crypto/rand"
-	"fmt"
-	"strconv"
 	"testing"
 	"time"
 
@@ -47,10 +45,6 @@
 	return root
 }
 
-<<<<<<< HEAD
-// TestVerifyOplog will verify that there is an oplog entry
-func TestVerifyOplog(r Reader, resourcePublicId string, opt ...TestOption) error {
-=======
 // TestVerifyOplog will verify that there is an oplog entry. An error is
 // returned if the entry or it's metadata is not found.  Returning an error
 // allows clients to test if an entry was not written, which is a valid use case.
@@ -74,41 +68,16 @@
 `
 	)
 
->>>>>>> 980a55a4
 	opts := getTestOpts(opt...)
 	withOperation := opts.withOperation
 	withCreateNotBefore := opts.withCreateNotBefore
 
-<<<<<<< HEAD
-	var metadata store.Metadata
-
-	where := "key = 'resource-public-id' and value = ?"
-	args := []interface{}{
-=======
 	where := whereBase
 	whereArgs := []interface{}{
->>>>>>> 980a55a4
 		resourcePublicId,
 	}
 
 	if withOperation != oplog.OpType_OP_TYPE_UNSPECIFIED {
-<<<<<<< HEAD
-		where = where + ` and entry_id in (
-			select entry_id
-			FROM oplog_metadata
-			where
-			 	key = 'op-type' and
-				 value = ?
-			 )`
-		args = append(args, strconv.Itoa(int(withOperation)))
-	}
-
-	if withCreateNotBefore != nil {
-		where = fmt.Sprintf("%s and create_time > NOW()::timestamp - interval '%d second'", where, *withCreateNotBefore)
-	}
-
-	if err := r.LookupWhere(context.Background(), &metadata, where, args...); err != nil {
-=======
 		where = where + whereOptype
 		whereArgs = append(whereArgs, withOperation.String())
 	}
@@ -120,21 +89,11 @@
 
 	var metadata store.Metadata
 	if err := r.LookupWhere(context.Background(), &metadata, where, whereArgs...); err != nil {
->>>>>>> 980a55a4
 		return err
 	}
 
 	var foundEntry oplog.Entry
-<<<<<<< HEAD
-	if err := r.LookupWhere(
-		context.Background(),
-		&foundEntry,
-		"id = ?",
-		metadata.EntryId,
-	); err != nil {
-=======
 	if err := r.LookupWhere(context.Background(), &foundEntry, "id = ?", metadata.EntryId); err != nil {
->>>>>>> 980a55a4
 		return err
 	}
 	return nil
