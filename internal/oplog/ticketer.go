package oplog

import (
	"github.com/hashicorp/boundary/internal/errors"
	"github.com/hashicorp/boundary/internal/oplog/store"
	"gorm.io/gorm"
)

const DefaultAggregateName = "global"

// Ticketer provides an interface to storage for Tickets, so you can easily substitute your own ticketer
type Ticketer interface {
	// GetTicket returns a ticket for the specified name.  You MUST GetTicket in the same transaction
	// that you're using to write to the database tables. Names allow us to shard tickets around domain root names.
	// Before getting a ticket you must insert it with it's name into the oplog_ticket table.  This is done via a
	// db migrations script.  Requiring this insert as part of migrations ensures that the tickets are initialized in
	// a separate transaction from when a client calls GetTicket(aggregateName) which is critical for the optimized locking
	// pattern to work properly
	GetTicket(aggregateName string) (*store.Ticket, error)

	// Redeem ticket will attempt to redeem the ticket and ensure it's serialized with other tickets using the same
	// aggregate name
	Redeem(ticket *store.Ticket) error
}

// GormTicketer uses a gorm DB connection for ticket storage
type GormTicketer struct {
	tx                 *gorm.DB
	withAggregateNames bool
}

// NewGormTicketer creates a new ticketer that uses gorm for storage
func NewGormTicketer(tx *gorm.DB, opt ...Option) (*GormTicketer, error) {
	const op = "oplog.NewGormTicketer"
	if tx == nil {
		return nil, errors.NewDeprecated(errors.InvalidParameter, op, "nil tx")
	}
	opts := GetOpts(opt...)
	enableAggregateNames := opts[optionWithAggregateNames].(bool)
	return &GormTicketer{tx: tx, withAggregateNames: enableAggregateNames}, nil
}

// GetTicket returns a ticket for the specified name.  You MUST GetTicket in the same transaction
// that you're using to write to the database tables. Names allow us to shard tickets around domain root names
func (ticketer *GormTicketer) GetTicket(aggregateName string) (*store.Ticket, error) {
	const op = "oplog.(GormTicketer).GetTicket"
	if aggregateName == "" {
		return nil, errors.NewDeprecated(errors.InvalidParameter, op, "missing ticket name")
	}
	name := DefaultAggregateName
	if ticketer.withAggregateNames {
		name = aggregateName
	}
	ticket := store.Ticket{}
	if err := ticketer.tx.First(&ticket, store.Ticket{Name: name}).Error; err != nil {
<<<<<<< HEAD
		if errors.Is(err, gorm.ErrRecordNotFound) {
			return nil, ErrTicketNotFound
=======
		if gorm.IsRecordNotFoundError(err) {
			return nil, errors.NewDeprecated(errors.TicketNotFound, op, "ticket not found")
>>>>>>> 61722659
		}
		return nil, errors.WrapDeprecated(err, op, errors.WithMsg("error retrieving ticket from storage"))
	}
	return &ticket, nil
}

// Redeem will attempt to redeem the ticket. If the ticket version has already been used, then an error is returned
func (ticketer *GormTicketer) Redeem(t *store.Ticket) error {
	const op = "oplog.(GormTicketer).Redeem"
	if t == nil {
		return errors.NewDeprecated(errors.InvalidParameter, op, "nil ticket")
	}
	tx := ticketer.tx.Model(t).Where("version = ?", t.Version).Update("version", t.Version+1)
	if tx.Error != nil {
		return errors.WrapDeprecated(tx.Error, op, errors.WithMsg("error trying to redeem ticket"))
	}
	if tx.RowsAffected != 1 {
		return errors.NewDeprecated(errors.TicketAlreadyRedeemed, op, "ticket already redeemed")
	}
	return nil
}<|MERGE_RESOLUTION|>--- conflicted
+++ resolved
@@ -53,13 +53,8 @@
 	}
 	ticket := store.Ticket{}
 	if err := ticketer.tx.First(&ticket, store.Ticket{Name: name}).Error; err != nil {
-<<<<<<< HEAD
 		if errors.Is(err, gorm.ErrRecordNotFound) {
-			return nil, ErrTicketNotFound
-=======
-		if gorm.IsRecordNotFoundError(err) {
 			return nil, errors.NewDeprecated(errors.TicketNotFound, op, "ticket not found")
->>>>>>> 61722659
 		}
 		return nil, errors.WrapDeprecated(err, op, errors.WithMsg("error retrieving ticket from storage"))
 	}
